--- conflicted
+++ resolved
@@ -1,8 +1,8 @@
-<<<<<<< HEAD
 from __future__ import annotations
 
 import os
 import re
+import typing
 import io
 import hashlib
 import functools
@@ -12,22 +12,10 @@
 from typing import Iterable, Sequence, Union
 
 import pygments
+import pygments.formatters
 import pygments.lexers
 import pygments.styles
 
-=======
-import os
-import re
-import typing
-import xml.sax.saxutils as saxutils
-from contextlib import contextmanager
-from pathlib import Path
-
-import pygments
-import pygments.formatters
-import pygments.lexers
->>>>>>> 41b52c61
-import manimpango
 from manimpango import MarkupUtils
 
 from manimlib.logger import log
@@ -265,33 +253,12 @@
         "local_configs": {},
     }
 
-    def __init__(self, text: str, **kwargs):
+    def __init__(self, text, **kwargs):
         self.full2short(kwargs)
         digest_config(self, kwargs)
-<<<<<<< HEAD
-        if self.size:
-            log.warning(
-                "`self.size` has been deprecated and will "
-                "be removed in future.",
-            )
-            self.font_size = self.size
-        if self.lsh == -1:
-            self.lsh: float = self.font_size + self.font_size * DEFAULT_LINE_SPACING_SCALE
-        else:
-            self.lsh: float = self.font_size + self.font_size * self.lsh
-        text_without_tabs = text
-        if text.find('\t') != -1:
-            text_without_tabs = text.replace('\t', ' ' * self.tab_width)
-        self.text = text_without_tabs
-        file_name = self.text2svg()
-        PangoUtils.remove_last_M(file_name)
-        self.remove_empty_path(file_name)
-        SVGMobject.__init__(self, file_name, **kwargs)
-=======
         validate_error = MarkupUtils.validate(text)
         if validate_error:
             raise ValueError(validate_error)
->>>>>>> 41b52c61
         self.text = text
         self.parser = _TextParser(text, is_markup=self.is_markup)
         super().__init__(**kwargs)
@@ -301,41 +268,6 @@
         if self.height is None:
             self.scale(TEXT_MOB_SCALE_FACTOR)
 
-<<<<<<< HEAD
-    def remove_empty_path(self, file_name: str) -> None:
-        with open(file_name, 'r') as fpr:
-            content = fpr.read()
-        content = re.sub(r'<path .*?d=""/>', '', content)
-        with open(file_name, 'w') as fpw:
-            fpw.write(content)
-
-    def apply_space_chars(self) -> None:
-        submobs = self.submobjects.copy()
-        for char_index in range(len(self.text)):
-            if self.text[char_index] in [" ", "\t", "\n"]:
-                space = Dot(radius=0, fill_opacity=0, stroke_opacity=0)
-                space.move_to(submobs[max(char_index - 1, 0)].get_center())
-                submobs.insert(char_index, space)
-        self.set_submobjects(submobs)
-
-    def find_indexes(self, word: str) -> list[tuple[int, int]]:
-        m = re.match(r'\[([0-9\-]{0,}):([0-9\-]{0,})\]', word)
-        if m:
-            start = int(m.group(1)) if m.group(1) != '' else 0
-            end = int(m.group(2)) if m.group(2) != '' else len(self.text)
-            start = len(self.text) + start if start < 0 else start
-            end = len(self.text) + end if end < 0 else end
-            return [(start, end)]
-
-        indexes = []
-        index = self.text.find(word)
-        while index != -1:
-            indexes.append((index, index + len(word)))
-            index = self.text.find(word, index + len(word))
-        return indexes
-
-    def get_parts_by_text(self, word: str) -> VGroup:
-=======
     @property
     def hash_seed(self):
         return (
@@ -498,153 +430,14 @@
                 "Slicing Text via `get_parts_by_text` without applying spaces, "
                 "the result could be unexpected."
             )
->>>>>>> 41b52c61
         return VGroup(*(
             self[i:j]
             for i, j in self.find_indexes(word)
         ))
 
-    def get_part_by_text(self, word: str) -> VMobject | None:
+    def get_part_by_text(self, word):
         parts = self.get_parts_by_text(word)
-<<<<<<< HEAD
-        if len(parts) > 0:
-            return parts[0]
-        else:
-            return None
-
-    def full2short(self, config: dict[str]) -> None:
-        for kwargs in [config, self.CONFIG]:
-            if kwargs.__contains__('line_spacing_height'):
-                kwargs['lsh'] = kwargs.pop('line_spacing_height')
-            if kwargs.__contains__('text2color'):
-                kwargs['t2c'] = kwargs.pop('text2color')
-            if kwargs.__contains__('text2font'):
-                kwargs['t2f'] = kwargs.pop('text2font')
-            if kwargs.__contains__('text2gradient'):
-                kwargs['t2g'] = kwargs.pop('text2gradient')
-            if kwargs.__contains__('text2slant'):
-                kwargs['t2s'] = kwargs.pop('text2slant')
-            if kwargs.__contains__('text2weight'):
-                kwargs['t2w'] = kwargs.pop('text2weight')
-
-    def set_color_by_t2c(
-        self,
-        t2c: dict[str, ManimColor] | None = None
-    ) -> None:
-        t2c = t2c if t2c else self.t2c
-        for word, color in t2c.items():
-            for start, end in self.find_indexes(word):
-                self[start:end].set_color(color)
-
-    def set_color_by_t2g(
-        self,
-        t2g: dict[str, Iterable[ManimColor]] | None = None
-    ) -> None:
-        t2g = t2g if t2g else self.t2g
-        for word, gradient in t2g.items():
-            for start, end in self.find_indexes(word):
-                self[start:end].set_color_by_gradient(*gradient)
-
-    def text2hash(self) -> str:
-        settings = self.font + self.slant + self.weight
-        settings += str(self.t2f) + str(self.t2s) + str(self.t2w)
-        settings += str(self.lsh) + str(self.font_size)
-        id_str = self.text + settings
-        hasher = hashlib.sha256()
-        hasher.update(id_str.encode())
-        return hasher.hexdigest()[:16]
-
-    def text2settings(self) -> list[TextSetting]:
-        """
-        Substrings specified in t2f, t2s, t2w can occupy each other.
-        For each category of style, a stack following first-in-last-out is constructed,
-        and the last value in each stack takes effect.
-        """
-        settings = []
-        self.line_num = 0
-        def add_text_settings(start, end, style_stacks):
-            if start == end:
-                return
-            breakdown_indices = [start, *[
-                i + start + 1 for i, char in enumerate(self.text[start:end]) if char == "\n"
-            ], end]
-            style = [stack[-1] for stack in style_stacks]
-            for atom_start, atom_end in zip(breakdown_indices[:-1], breakdown_indices[1:]):
-                if atom_start < atom_end:
-                    settings.append(TextSetting(atom_start, atom_end, *style, self.line_num))
-                self.line_num += 1
-            self.line_num -= 1
-
-        # Set all the default and specified values.
-        len_text = len(self.text)
-        t2x_items = sorted([
-            *[
-                (0, len_text, t2x_index, value)
-                for t2x_index, value in enumerate([self.font, self.slant, self.weight])
-            ],
-            *[
-                (start, end, t2x_index, value)
-                for t2x_index, t2x in enumerate([self.t2f, self.t2s, self.t2w])
-                for word, value in t2x.items()
-                for start, end in self.find_indexes(word)
-            ]
-        ], key=lambda item: item[0])
-
-        # Break down ranges and construct settings separately.
-        active_items = []
-        style_stacks = [[] for _ in range(3)]
-        for item, next_start in zip(t2x_items, [*[item[0] for item in t2x_items[1:]], len_text]):
-            active_items.append(item)
-            start, end, t2x_index, value = item
-            style_stacks[t2x_index].append(value)
-            halting_items = sorted(filter(
-                lambda item: item[1] <= next_start,
-                active_items
-            ), key=lambda item: item[1])
-            atom_start = start
-            for halting_item in halting_items:
-                active_items.remove(halting_item)
-                _, atom_end, t2x_index, _ = halting_item
-                add_text_settings(atom_start, atom_end, style_stacks)
-                style_stacks[t2x_index].pop()
-                atom_start = atom_end
-            add_text_settings(atom_start, next_start, style_stacks)
-
-        del self.line_num
-        return settings
-
-    def text2svg(self) -> str:
-        # anti-aliasing
-        size = self.font_size
-        lsh = self.lsh
-
-        if self.font == '':
-            self.font = get_customization()['style']['font']
-
-        dir_name = get_text_dir()
-        hash_name = self.text2hash()
-        file_name = os.path.join(dir_name, hash_name) + '.svg'
-        if os.path.exists(file_name):
-            return file_name
-        settings = self.text2settings()
-        width = DEFAULT_PIXEL_WIDTH
-        height = DEFAULT_PIXEL_HEIGHT
-        disable_liga = self.disable_ligatures
-        return manimpango.text2svg(
-            settings,
-            size,
-            lsh,
-            disable_liga,
-            file_name,
-            START_X,
-            START_Y,
-            width,
-            height,
-            self.text,
-        )
-=======
         return parts[0] if parts else None
->>>>>>> 41b52c61
 
 
 class MarkupText(Text):
@@ -652,6 +445,7 @@
         "is_markup": True,
         "apply_space_chars": False,
     }
+
 
 
 class Code(MarkupText):
@@ -664,59 +458,14 @@
         "code_style": "monokai",
     }
 
-<<<<<<< HEAD
-    def __init__(self, code: str, **kwargs):
-        self.full2short(kwargs)
-=======
     def __init__(self, code, **kwargs):
->>>>>>> 41b52c61
         digest_config(self, kwargs)
         self.code = code
         lexer = pygments.lexers.get_lexer_by_name(self.language)
-<<<<<<< HEAD
-        tokens_generator = pygments.lex(code, lexer)
-        styles_dict = dict(pygments.styles.get_style_by_name(self.code_style))
-        default_color_hex = styles_dict[pygments.token.Text]["color"]
-        if not default_color_hex:
-            default_color_hex = self.color[1:]
-        start_index = 0
-        t2c = {}
-        t2s = {}
-        t2w = {}
-        for pair in tokens_generator:
-            ttype, token = pair
-            end_index = start_index + len(token)
-            range_str = f"[{start_index}:{end_index}]"
-            style_dict = styles_dict[ttype]
-            t2c[range_str] = "#" + (style_dict["color"] or default_color_hex)
-            t2s[range_str] = ITALIC if style_dict["italic"] else NORMAL
-            t2w[range_str] = BOLD if style_dict["bold"] else NORMAL
-            start_index = end_index
-        t2c.update(self.t2c)
-        t2s.update(self.t2s)
-        t2w.update(self.t2w)
-        kwargs["t2c"] = t2c
-        kwargs["t2s"] = t2s
-        kwargs["t2w"] = t2w
-        Text.__init__(self, code, **kwargs)
-        if self.char_width is not None:
-            self.set_monospace(self.char_width)
-
-    def set_monospace(self, char_width: float) -> None:
-        current_char_index = 0
-        for i, char in enumerate(self.text):
-            if char == "\n":
-                current_char_index = 0
-                continue
-            self[i].set_x(current_char_index * char_width)
-            current_char_index += 1
-        self.center()
-=======
         formatter = pygments.formatters.PangoMarkupFormatter(style=self.code_style)
         markup = pygments.highlight(code, lexer, formatter)
         markup = re.sub(r"</?tt>", "", markup)
         super().__init__(markup, **kwargs)
->>>>>>> 41b52c61
 
 
 @contextmanager
