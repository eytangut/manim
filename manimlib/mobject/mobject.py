from __future__ import annotations

import sys
import copy
import random
import itertools as it
from functools import wraps
from typing import Iterable, Callable, Union, Sequence

import colour
import moderngl
import numpy as np
import numpy.typing as npt

from manimlib.constants import *
from manimlib.utils.color import color_gradient
from manimlib.utils.color import get_colormap_list
from manimlib.utils.color import rgb_to_hex
from manimlib.utils.color import color_to_rgb
from manimlib.utils.config_ops import digest_config
from manimlib.utils.iterables import batch_by_property
from manimlib.utils.iterables import list_update
from manimlib.utils.iterables import resize_array
from manimlib.utils.iterables import resize_preserving_order
from manimlib.utils.iterables import resize_with_interpolation
from manimlib.utils.iterables import make_even
from manimlib.utils.iterables import listify
from manimlib.utils.bezier import interpolate
from manimlib.utils.bezier import integer_interpolate
from manimlib.utils.paths import straight_path
from manimlib.utils.simple_functions import get_parameters
from manimlib.utils.space_ops import angle_of_vector
from manimlib.utils.space_ops import get_norm
from manimlib.utils.space_ops import rotation_matrix_transpose
from manimlib.shader_wrapper import ShaderWrapper
from manimlib.shader_wrapper import get_colormap_code
from manimlib.event_handler import EVENT_DISPATCHER
from manimlib.event_handler.event_listner import EventListner
from manimlib.event_handler.event_type import EventType


TimeBasedUpdater = Callable[["Mobject", float], None]
NonTimeUpdater = Callable[["Mobject"], None]
Updater = Union[TimeBasedUpdater, NonTimeUpdater]
ManimColor = Union[str, colour.Color, Sequence[float]]


class Mobject(object):
    """
    Mathematical Object
    """
    CONFIG = {
        "color": WHITE,
        "opacity": 1,
        "dim": 3,  # TODO, get rid of this
        # Lighting parameters
        # ...
        # Larger reflectiveness makes things brighter when facing the light
        "reflectiveness": 0.0,
        # Larger shadow makes faces opposite the light darker
        "shadow": 0.0,
        # Makes parts bright where light gets reflected toward the camera
        "gloss": 0.0,
        # For shaders
        "shader_folder": "",
        "render_primitive": moderngl.TRIANGLE_STRIP,
        "texture_paths": None,
        "depth_test": False,
        # If true, the mobject will not get rotated according to camera position
        "is_fixed_in_frame": False,
        # Must match in attributes of vert shader
        "shader_dtype": [
            ('point', np.float32, (3,)),
        ]
    }

    def __init__(self, **kwargs):
        digest_config(self, kwargs)
        self.submobjects: list[Mobject] = []
        self.parents: list[Mobject] = []
        self.family: list[Mobject] = [self]
        self.locked_data_keys: set[str] = set()
        self.needs_new_bounding_box: bool = True

        self.init_data()
        self.init_uniforms()
        self.init_updaters()
        self.init_event_listners()
        self.init_points()
        self.init_colors()
        self.init_shader_data()

        if self.depth_test:
            self.apply_depth_test()

    def __str__(self):
        return self.__class__.__name__

    def __add__(self, other: Mobject) -> Mobject:
        assert(isinstance(other, Mobject))
        return self.get_group_class()(self, other)

    def __mul__(self, other: int) -> Mobject:
        assert(isinstance(other, int))
        return self.replicate(other)

    def init_data(self):
        self.data: dict[str, np.ndarray] = {
            "points": np.zeros((0, 3)),
            "bounding_box": np.zeros((3, 3)),
            "rgbas": np.zeros((1, 4)),
        }

    def init_uniforms(self):
        self.uniforms: dict[str, float] = {
            "is_fixed_in_frame": float(self.is_fixed_in_frame),
            "gloss": self.gloss,
            "shadow": self.shadow,
            "reflectiveness": self.reflectiveness,
        }

    def init_colors(self):
        self.set_color(self.color, self.opacity)

    def init_points(self):
        # Typically implemented in subclass, unlpess purposefully left blank
        pass

    def set_data(self, data: dict):
        for key in data:
            self.data[key] = data[key].copy()
        return self

    def set_uniforms(self, uniforms: dict):
        for key in uniforms:
            self.uniforms[key] = uniforms[key]  # Copy?
        return self

    @property
    def animate(self):
        # Borrowed from https://github.com/ManimCommunity/manim/
        return _AnimationBuilder(self)

    # Only these methods should directly affect points

    def resize_points(
        self,
        new_length: int,
        resize_func: Callable[[np.ndarray, int], np.ndarray] = resize_array
    ):
        if new_length != len(self.data["points"]):
            self.data["points"] = resize_func(self.data["points"], new_length)
        self.refresh_bounding_box()
        return self

    def set_points(self, points: npt.ArrayLike):
        if len(points) == len(self.data["points"]):
            self.data["points"][:] = points
        elif isinstance(points, np.ndarray):
            self.data["points"] = points.copy()
        else:
            self.data["points"] = np.array(points)
        self.refresh_bounding_box()
        return self

    def append_points(self, new_points: npt.ArrayLike):
        self.data["points"] = np.vstack([self.data["points"], new_points])
        self.refresh_bounding_box()
        return self

    def reverse_points(self):
        for mob in self.get_family():
            for key in mob.data:
                mob.data[key] = mob.data[key][::-1]
        self.refresh_unit_normal()
        return self

    def apply_points_function(
        self,
        func: Callable[[np.ndarray], np.ndarray],
        about_point: np.ndarray = None,
        about_edge: np.ndarray = ORIGIN,
        works_on_bounding_box: bool = False
    ):
        if about_point is None and about_edge is not None:
            about_point = self.get_bounding_box_point(about_edge)

        for mob in self.get_family():
            arrs = []
            if mob.has_points():
                arrs.append(mob.get_points())
            if works_on_bounding_box:
                arrs.append(mob.get_bounding_box())

            for arr in arrs:
                if about_point is None:
                    arr[:] = func(arr)
                else:
                    arr[:] = func(arr - about_point) + about_point

        if not works_on_bounding_box:
            self.refresh_bounding_box(recurse_down=True)
        else:
            for parent in self.parents:
                parent.refresh_bounding_box()
        return self

    # Others related to points

    def match_points(self, mobject: Mobject):
        self.set_points(mobject.get_points())
        return self

    def get_points(self) -> np.ndarray:
        return self.data["points"]

    def clear_points(self) -> None:
        self.resize_points(0)

    def get_num_points(self) -> int:
        return len(self.data["points"])

    def get_all_points(self) -> np.ndarray:
        if self.submobjects:
            return np.vstack([sm.get_points() for sm in self.get_family()])
        else:
            return self.get_points()

    def has_points(self) -> bool:
        return self.get_num_points() > 0

    def get_bounding_box(self) -> np.ndarray:
        if self.needs_new_bounding_box:
            self.data["bounding_box"] = self.compute_bounding_box()
            self.needs_new_bounding_box = False
        return self.data["bounding_box"]

    def compute_bounding_box(self) -> np.ndarray:
        all_points = np.vstack([
            self.get_points(),
            *(
                mob.get_bounding_box()
                for mob in self.get_family()[1:]
                if mob.has_points()
            )
        ])
        if len(all_points) == 0:
            return np.zeros((3, self.dim))
        else:
            # Lower left and upper right corners
            mins = all_points.min(0)
            maxs = all_points.max(0)
            mids = (mins + maxs) / 2
            return np.array([mins, mids, maxs])

    def refresh_bounding_box(
        self,
        recurse_down: bool = False,
        recurse_up: bool = True
    ):
        for mob in self.get_family(recurse_down):
            mob.needs_new_bounding_box = True
        if recurse_up:
            for parent in self.parents:
                parent.refresh_bounding_box()
        return self

    def is_point_touching(
        self,
        point: np.ndarray,
        buff: float = MED_SMALL_BUFF
    ) -> bool:
        bb = self.get_bounding_box()
        mins = (bb[0] - buff)
        maxs = (bb[2] + buff)
        return (point >= mins).all() and (point <= maxs).all()

    # Family matters

    def __getitem__(self, value):
        if isinstance(value, slice):
            GroupClass = self.get_group_class()
            return GroupClass(*self.split().__getitem__(value))
        return self.split().__getitem__(value)

    def __iter__(self):
        return iter(self.split())

    def __len__(self):
        return len(self.split())

    def split(self):
        return self.submobjects

    def assemble_family(self):
        sub_families = (sm.get_family() for sm in self.submobjects)
        self.family = [self, *it.chain(*sub_families)]
        self.refresh_has_updater_status()
        self.refresh_bounding_box()
        for parent in self.parents:
            parent.assemble_family()
        return self

    def get_family(self, recurse: bool = True):
        if recurse:
            return self.family
        else:
            return [self]

    def family_members_with_points(self):
        return [m for m in self.get_family() if m.has_points()]

    def add(self, *mobjects: Mobject):
        if self in mobjects:
            raise Exception("Mobject cannot contain self")
        for mobject in mobjects:
            if mobject not in self.submobjects:
                self.submobjects.append(mobject)
            if self not in mobject.parents:
                mobject.parents.append(self)
        self.assemble_family()
        return self

    def remove(self, *mobjects: Mobject):
        for mobject in mobjects:
            if mobject in self.submobjects:
                self.submobjects.remove(mobject)
            if self in mobject.parents:
                mobject.parents.remove(self)
        self.assemble_family()
        return self

    def add_to_back(self, *mobjects: Mobject):
        self.set_submobjects(list_update(mobjects, self.submobjects))
        return self

    def replace_submobject(self, index: int, new_submob: Mobject):
        old_submob = self.submobjects[index]
        if self in old_submob.parents:
            old_submob.parents.remove(self)
        self.submobjects[index] = new_submob
        self.assemble_family()
        return self

    def insert_submobject(self, index: int, new_submob: Mobject):
        self.submobjects.insert(index, new_submob)
        self.assemble_family()
        return self

    def set_submobjects(self, submobject_list: list[Mobject]):
        self.remove(*self.submobjects)
        self.add(*submobject_list)
        return self

    def digest_mobject_attrs(self):
        """
        Ensures all attributes which are mobjects are included
        in the submobjects list.
        """
        mobject_attrs = [x for x in list(self.__dict__.values()) if isinstance(x, Mobject)]
        self.set_submobjects(list_update(self.submobjects, mobject_attrs))
        return self

    # Submobject organization

    def arrange(
        self,
        direction: np.ndarray = RIGHT,
        center: bool = True,
        **kwargs
    ):
        for m1, m2 in zip(self.submobjects, self.submobjects[1:]):
            m2.next_to(m1, direction, **kwargs)
        if center:
            self.center()
        return self

    def arrange_in_grid(
        self,
        n_rows: int | None = None,
        n_cols: int | None = None,
        buff: float | None = None,
        h_buff: float | None = None,
        v_buff: float | None = None,
        buff_ratio: float | None = None,
        h_buff_ratio: float =0.5,
        v_buff_ratio: float = 0.5,
        aligned_edge: np.ndarray = ORIGIN,
        fill_rows_first: bool = True
    ):
        submobs = self.submobjects
        if n_rows is None and n_cols is None:
            n_rows = int(np.sqrt(len(submobs)))
        if n_rows is None:
            n_rows = len(submobs) // n_cols
        if n_cols is None:
            n_cols = len(submobs) // n_rows

        if buff is not None:
            h_buff = buff
            v_buff = buff
        else:
            if buff_ratio is not None:
                v_buff_ratio = buff_ratio
                h_buff_ratio = buff_ratio
            if h_buff is None:
                h_buff = h_buff_ratio * self[0].get_width()
            if v_buff is None:
                v_buff = v_buff_ratio * self[0].get_height()

        x_unit = h_buff + max([sm.get_width() for sm in submobs])
        y_unit = v_buff + max([sm.get_height() for sm in submobs])

        for index, sm in enumerate(submobs):
            if fill_rows_first:
                x, y = index % n_cols, index // n_cols
            else:
                x, y = index // n_rows, index % n_rows
            sm.move_to(ORIGIN, aligned_edge)
            sm.shift(x * x_unit * RIGHT + y * y_unit * DOWN)
        self.center()
        return self

    def replicate(self, n: int) -> Group:
        return self.get_group_class()(
            *(self.copy() for x in range(n))
        )

    def get_grid(self, n_rows: int, n_cols: int, height: float | None = None, **kwargs):
        """
        Returns a new mobject containing multiple copies of this one
        arranged in a grid
        """
        grid = self.replicate(n_rows * n_cols)
        grid.arrange_in_grid(n_rows, n_cols, **kwargs)
        if height is not None:
            grid.set_height(height)
        return grid

    def sort(
        self,
        point_to_num_func: Callable[[np.ndarray], float] = lambda p: p[0],
        submob_func: Callable[[Mobject]] | None = None
    ):
        if submob_func is not None:
            self.submobjects.sort(key=submob_func)
        else:
            self.submobjects.sort(key=lambda m: point_to_num_func(m.get_center()))
        self.assemble_family()
        return self

    def shuffle(self, recurse: bool = False):
        if recurse:
            for submob in self.submobjects:
                submob.shuffle(recurse=True)
        random.shuffle(self.submobjects)
        self.assemble_family()
        return self

    # Copying

    def copy(self):
        # TODO, either justify reason for shallow copy, or
        # remove this redundancy everywhere
        # return self.deepcopy()

        parents = self.parents
        self.parents = []
        copy_mobject = copy.copy(self)
        self.parents = parents

        copy_mobject.data = dict(self.data)
        for key in self.data:
            copy_mobject.data[key] = self.data[key].copy()

        copy_mobject.uniforms = dict(self.uniforms)
        for key in self.uniforms:
            if isinstance(self.uniforms[key], np.ndarray):
                copy_mobject.uniforms[key] = self.uniforms[key].copy()

        copy_mobject.submobjects = []
        copy_mobject.add(*[sm.copy() for sm in self.submobjects])
        copy_mobject.match_updaters(self)

        copy_mobject.needs_new_bounding_box = self.needs_new_bounding_box

        # Make sure any mobject or numpy array attributes are copied
        family = self.get_family()
        for attr, value in list(self.__dict__.items()):
            if isinstance(value, Mobject) and value in family and value is not self:
                setattr(copy_mobject, attr, value.copy())
            if isinstance(value, np.ndarray):
                setattr(copy_mobject, attr, value.copy())
            if isinstance(value, ShaderWrapper):
                setattr(copy_mobject, attr, value.copy())
        return copy_mobject

    def deepcopy(self):
        parents = self.parents
        self.parents = []
        result = copy.deepcopy(self)
        self.parents = parents
        return result

    def generate_target(self, use_deepcopy: bool = False):
        self.target = None  # Prevent exponential explosion
        if use_deepcopy:
            self.target = self.deepcopy()
        else:
            self.target = self.copy()
        return self.target

    def save_state(self, use_deepcopy: bool = False):
        if hasattr(self, "saved_state"):
            # Prevent exponential growth of data
            self.saved_state = None
        if use_deepcopy:
            self.saved_state = self.deepcopy()
        else:
            self.saved_state = self.copy()
        return self

    def restore(self):
        if not hasattr(self, "saved_state") or self.save_state is None:
            raise Exception("Trying to restore without having saved")
        self.become(self.saved_state)
        return self

    # Updating

    def init_updaters(self):
        self.time_based_updaters: list[TimeBasedUpdater] = []
        self.non_time_updaters: list[NonTimeUpdater] = []
        self.has_updaters: bool = False
        self.updating_suspended: bool = False

    def update(self, dt: float = 0, recurse: bool = True):
        if not self.has_updaters or self.updating_suspended:
            return self
        for updater in self.time_based_updaters:
            updater(self, dt)
        for updater in self.non_time_updaters:
            updater(self)
        if recurse:
            for submob in self.submobjects:
                submob.update(dt, recurse)
        return self

    def get_time_based_updaters(self) -> list[TimeBasedUpdater]:
        return self.time_based_updaters

    def has_time_based_updater(self) -> bool:
        return len(self.time_based_updaters) > 0

    def get_updaters(self) -> list[Updater]:
        return self.time_based_updaters + self.non_time_updaters

    def get_family_updaters(self) -> list[Updater]:
        return list(it.chain(*[sm.get_updaters() for sm in self.get_family()]))

    def add_updater(
        self,
        update_function: Updater,
        index: int | None = None,
        call_updater: bool = True
    ):
        if "dt" in get_parameters(update_function):
            updater_list = self.time_based_updaters
        else:
            updater_list = self.non_time_updaters

        if index is None:
            updater_list.append(update_function)
        else:
            updater_list.insert(index, update_function)

        self.refresh_has_updater_status()
        if call_updater:
            self.update(dt=0)
        return self

    def remove_updater(self, update_function: Updater):
        for updater_list in [self.time_based_updaters, self.non_time_updaters]:
            while update_function in updater_list:
                updater_list.remove(update_function)
        self.refresh_has_updater_status()
        return self

    def clear_updaters(self, recurse: bool = True):
        self.time_based_updaters = []
        self.non_time_updaters = []
        self.refresh_has_updater_status()
        if recurse:
            for submob in self.submobjects:
                submob.clear_updaters()
        return self

    def match_updaters(self, mobject: Mobject):
        self.clear_updaters()
        for updater in mobject.get_updaters():
            self.add_updater(updater)
        return self

    def suspend_updating(self, recurse: bool = True):
        self.updating_suspended = True
        if recurse:
            for submob in self.submobjects:
                submob.suspend_updating(recurse)
        return self

    def resume_updating(self, recurse: bool = True, call_updater: bool = True):
        self.updating_suspended = False
        if recurse:
            for submob in self.submobjects:
                submob.resume_updating(recurse)
        for parent in self.parents:
            parent.resume_updating(recurse=False, call_updater=False)
        if call_updater:
            self.update(dt=0, recurse=recurse)
        return self

    def refresh_has_updater_status(self):
        self.has_updaters = any(mob.get_updaters() for mob in self.get_family())
        return self

    # Transforming operations

    def shift(self, vector: np.ndarray):
        self.apply_points_function(
            lambda points: points + vector,
            about_edge=None,
            works_on_bounding_box=True,
        )
        return self

    def scale(
        self,
        scale_factor: float | npt.ArrayLike,
        min_scale_factor: float = 1e-8,
        about_point: np.ndarray | None = None,
        about_edge: np.ndarray = ORIGIN
    ):
        """
        Default behavior is to scale about the center of the mobject.
        The argument about_edge can be a vector, indicating which side of
        the mobject to scale about, e.g., mob.scale(about_edge = RIGHT)
        scales about mob.get_right().

        Otherwise, if about_point is given a value, scaling is done with
        respect to that point.
        """
        if isinstance(scale_factor, Iterable):
            scale_factor = np.array(scale_factor).clip(min=min_scale_factor)
        else:
            scale_factor = max(scale_factor, min_scale_factor)
        self.apply_points_function(
            lambda points: scale_factor * points,
            about_point=about_point,
            about_edge=about_edge,
            works_on_bounding_box=True,
        )
        for mob in self.get_family():
            mob._handle_scale_side_effects(scale_factor)
        return self

    def _handle_scale_side_effects(self, scale_factor):
        # In case subclasses, such as DecimalNumber, need to make
        # any other changes when the size gets altered
        pass

    def stretch(self, factor: float, dim: int, **kwargs):
        def func(points):
            points[:, dim] *= factor
            return points
        self.apply_points_function(func, works_on_bounding_box=True, **kwargs)
        return self

    def rotate_about_origin(self, angle: float, axis: np.ndarray = OUT):
        return self.rotate(angle, axis, about_point=ORIGIN)

    def rotate(
        self,
        angle: float,
        axis: np.ndarray = OUT,
        about_point: np.ndarray | None = None,
        **kwargs
    ):
        rot_matrix_T = rotation_matrix_transpose(angle, axis)
        self.apply_points_function(
            lambda points: np.dot(points, rot_matrix_T),
            about_point,
            **kwargs
        )
        return self

    def flip(self, axis: np.ndarray = UP, **kwargs):
        return self.rotate(TAU / 2, axis, **kwargs)

    def apply_function(self, function: Callable[[np.ndarray], np.ndarray], **kwargs):
        # Default to applying matrix about the origin, not mobjects center
        if len(kwargs) == 0:
            kwargs["about_point"] = ORIGIN
        self.apply_points_function(
            lambda points: np.array([function(p) for p in points]),
            **kwargs
        )
        return self

    def apply_function_to_position(self, function: Callable[[np.ndarray], np.ndarray]):
        self.move_to(function(self.get_center()))
        return self

    def apply_function_to_submobject_positions(
        self,
        function: Callable[[np.ndarray], np.ndarray]
    ):
        for submob in self.submobjects:
            submob.apply_function_to_position(function)
        return self

    def apply_matrix(self, matrix: npt.ArrayLike, **kwargs):
        # Default to applying matrix about the origin, not mobjects center
        if ("about_point" not in kwargs) and ("about_edge" not in kwargs):
            kwargs["about_point"] = ORIGIN
        full_matrix = np.identity(self.dim)
        matrix = np.array(matrix)
        full_matrix[:matrix.shape[0], :matrix.shape[1]] = matrix
        self.apply_points_function(
            lambda points: np.dot(points, full_matrix.T),
            **kwargs
        )
        return self

    def apply_complex_function(self, function: Callable[[complex], complex], **kwargs):
        def R3_func(point):
            x, y, z = point
            xy_complex = function(complex(x, y))
            return [
                xy_complex.real,
                xy_complex.imag,
                z
            ]
        return self.apply_function(R3_func, **kwargs)

    def wag(
        self,
        direction: np.ndarray = RIGHT,
        axis: np.ndarray = DOWN,
        wag_factor: float = 1.0
    ):
        for mob in self.family_members_with_points():
            alphas = np.dot(mob.get_points(), np.transpose(axis))
            alphas -= min(alphas)
            alphas /= max(alphas)
            alphas = alphas**wag_factor
            mob.set_points(mob.get_points() + np.dot(
                alphas.reshape((len(alphas), 1)),
                np.array(direction).reshape((1, mob.dim))
            ))
        return self

    # Positioning methods

    def center(self):
        self.shift(-self.get_center())
        return self

    def align_on_border(
        self,
        direction: np.ndarray,
        buff: float = DEFAULT_MOBJECT_TO_EDGE_BUFFER
    ):
        """
        Direction just needs to be a vector pointing towards side or
        corner in the 2d plane.
        """
        target_point = np.sign(direction) * (FRAME_X_RADIUS, FRAME_Y_RADIUS, 0)
        point_to_align = self.get_bounding_box_point(direction)
        shift_val = target_point - point_to_align - buff * np.array(direction)
        shift_val = shift_val * abs(np.sign(direction))
        self.shift(shift_val)
        return self

    def to_corner(
        self,
        corner: np.ndarray = LEFT + DOWN,
        buff: float = DEFAULT_MOBJECT_TO_EDGE_BUFFER
    ):
        return self.align_on_border(corner, buff)

    def to_edge(
        self,
        edge: np.ndarray = LEFT,
        buff: float = DEFAULT_MOBJECT_TO_EDGE_BUFFER
    ):
        return self.align_on_border(edge, buff)

    def next_to(
        self,
        mobject_or_point: Mobject | np.ndarray,
        direction: np.ndarray = RIGHT,
        buff: float = DEFAULT_MOBJECT_TO_MOBJECT_BUFFER,
        aligned_edge: np.ndarray = ORIGIN,
        submobject_to_align: Mobject | None = None,
        index_of_submobject_to_align: int | slice | None = None,
        coor_mask: np.ndarray = np.array([1, 1, 1]),
    ):
        if isinstance(mobject_or_point, Mobject):
            mob = mobject_or_point
            if index_of_submobject_to_align is not None:
                target_aligner = mob[index_of_submobject_to_align]
            else:
                target_aligner = mob
            target_point = target_aligner.get_bounding_box_point(
                aligned_edge + direction
            )
        else:
            target_point = mobject_or_point
        if submobject_to_align is not None:
            aligner = submobject_to_align
        elif index_of_submobject_to_align is not None:
            aligner = self[index_of_submobject_to_align]
        else:
            aligner = self
        point_to_align = aligner.get_bounding_box_point(aligned_edge - direction)
        self.shift((target_point - point_to_align + buff * direction) * coor_mask)
        return self

    def shift_onto_screen(self, **kwargs):
        space_lengths = [FRAME_X_RADIUS, FRAME_Y_RADIUS]
        for vect in UP, DOWN, LEFT, RIGHT:
            dim = np.argmax(np.abs(vect))
            buff = kwargs.get("buff", DEFAULT_MOBJECT_TO_EDGE_BUFFER)
            max_val = space_lengths[dim] - buff
            edge_center = self.get_edge_center(vect)
            if np.dot(edge_center, vect) > max_val:
                self.to_edge(vect, **kwargs)
        return self

    def is_off_screen(self):
        if self.get_left()[0] > FRAME_X_RADIUS:
            return True
        if self.get_right()[0] < -FRAME_X_RADIUS:
            return True
        if self.get_bottom()[1] > FRAME_Y_RADIUS:
            return True
        if self.get_top()[1] < -FRAME_Y_RADIUS:
            return True
        return False

    def stretch_about_point(self, factor: float, dim: int, point: np.ndarray):
        return self.stretch(factor, dim, about_point=point)

    def stretch_in_place(self, factor: float, dim: int):
        # Now redundant with stretch
        return self.stretch(factor, dim)

    def rescale_to_fit(self, length: float, dim: int, stretch: bool = False, **kwargs):
        old_length = self.length_over_dim(dim)
        if old_length == 0:
            return self
        if stretch:
            self.stretch(length / old_length, dim, **kwargs)
        else:
            self.scale(length / old_length, **kwargs)
        return self

    def stretch_to_fit_width(self, width: float, **kwargs):
        return self.rescale_to_fit(width, 0, stretch=True, **kwargs)

    def stretch_to_fit_height(self, height: float, **kwargs):
        return self.rescale_to_fit(height, 1, stretch=True, **kwargs)

    def stretch_to_fit_depth(self, depth: float, **kwargs):
        return self.rescale_to_fit(depth, 2, stretch=True, **kwargs)

    def set_width(self, width: float, stretch: bool = False, **kwargs):
        return self.rescale_to_fit(width, 0, stretch=stretch, **kwargs)

    def set_height(self, height: float, stretch: bool = False, **kwargs):
        return self.rescale_to_fit(height, 1, stretch=stretch, **kwargs)

    def set_depth(self, depth: float, stretch: bool = False, **kwargs):
        return self.rescale_to_fit(depth, 2, stretch=stretch, **kwargs)

    def set_max_width(self, max_width: float, **kwargs):
        if self.get_width() > max_width:
            self.set_width(max_width, **kwargs)
        return self

    def set_max_height(self, max_height: float, **kwargs):
        if self.get_height() > max_height:
            self.set_height(max_height, **kwargs)
        return self

    def set_max_depth(self, max_depth: float, **kwargs):
        if self.get_depth() > max_depth:
            self.set_depth(max_depth, **kwargs)
        return self

    def set_min_width(self, min_width: float, **kwargs):
        if self.get_width() < min_width:
            self.set_width(min_width, **kwargs)
        return self

    def set_min_height(self, min_height: float, **kwargs):
        if self.get_height() < min_height:
            self.set_height(min_height, **kwargs)
        return self

    def set_min_depth(self, min_depth: float, **kwargs):
        if self.get_depth() < min_depth:
            self.set_depth(min_depth, **kwargs)
        return self

    def set_coord(self, value: float, dim: int, direction: np.ndarray = ORIGIN):
        curr = self.get_coord(dim, direction)
        shift_vect = np.zeros(self.dim)
        shift_vect[dim] = value - curr
        self.shift(shift_vect)
        return self

    def set_x(self, x: float, direction: np.ndarray = ORIGIN):
        return self.set_coord(x, 0, direction)

    def set_y(self, y: float, direction: np.ndarray = ORIGIN):
        return self.set_coord(y, 1, direction)

    def set_z(self, z: float, direction: np.ndarray = ORIGIN):
        return self.set_coord(z, 2, direction)

    def space_out_submobjects(self, factor: float = 1.5, **kwargs):
        self.scale(factor, **kwargs)
        for submob in self.submobjects:
            submob.scale(1. / factor)
        return self

    def move_to(
        self,
        point_or_mobject: Mobject | np.ndarray,
        aligned_edge: np.ndarray = ORIGIN,
        coor_mask: np.ndarray = np.array([1, 1, 1])
    ):
        if isinstance(point_or_mobject, Mobject):
            target = point_or_mobject.get_bounding_box_point(aligned_edge)
        else:
            target = point_or_mobject
        point_to_align = self.get_bounding_box_point(aligned_edge)
        self.shift((target - point_to_align) * coor_mask)
        return self

    def replace(self, mobject: Mobject, dim_to_match: int = 0, stretch: bool = False):
        if not mobject.get_num_points() and not mobject.submobjects:
            self.scale(0)
            return self
        if stretch:
            for i in range(self.dim):
                self.rescale_to_fit(mobject.length_over_dim(i), i, stretch=True)
        else:
            self.rescale_to_fit(
                mobject.length_over_dim(dim_to_match),
                dim_to_match,
                stretch=False
            )
        self.shift(mobject.get_center() - self.get_center())
        return self

    def surround(
        self,
        mobject: Mobject,
        dim_to_match: int = 0,
        stretch: bool = False,
        buff: float = MED_SMALL_BUFF
    ):
        self.replace(mobject, dim_to_match, stretch)
        length = mobject.length_over_dim(dim_to_match)
        self.scale((length + buff) / length)
        return self

    def put_start_and_end_on(self, start: np.ndarray, end: np.ndarray):
        curr_start, curr_end = self.get_start_and_end()
        curr_vect = curr_end - curr_start
        if np.all(curr_vect == 0):
            raise Exception("Cannot position endpoints of closed loop")
        target_vect = end - start
        self.scale(
            get_norm(target_vect) / get_norm(curr_vect),
            about_point=curr_start,
        )
        self.rotate(
            angle_of_vector(target_vect) - angle_of_vector(curr_vect),
        )
        self.rotate(
            np.arctan2(curr_vect[2], get_norm(curr_vect[:2])) - np.arctan2(target_vect[2], get_norm(target_vect[:2])),
            axis=np.array([-target_vect[1], target_vect[0], 0]),
        )
        self.shift(start - self.get_start())
        return self

    # Color functions

    def set_rgba_array(
        self,
        rgba_array: npt.ArrayLike,
        name: str = "rgbas",
        recurse: bool = False
    ):
        for mob in self.get_family(recurse):
            mob.data[name] = np.array(rgba_array)
        return self

    def set_color_by_rgba_func(
        self,
        func: Callable[[np.ndarray], Sequence[float]],
        recurse: bool = True
    ):
        """
        Func should take in a point in R3 and output an rgba value
        """
        for mob in self.get_family(recurse):
            rgba_array = [func(point) for point in mob.get_points()]
            mob.set_rgba_array(rgba_array)
        return self

    def set_color_by_rgb_func(
        self,
        func: Callable[[np.ndarray], Sequence[float]],
        opacity: float = 1,
        recurse: bool = True
    ):
        """
        Func should take in a point in R3 and output an rgb value
        """
        for mob in self.get_family(recurse):
            rgba_array = [[*func(point), opacity] for point in mob.get_points()]
            mob.set_rgba_array(rgba_array)
        return self

<<<<<<< HEAD
    def set_rgba_array_by_color(self, color=None, opacity=None, name="rgbas", recurse=True):
        max_len = 0
=======
    def set_rgba_array_by_color(
        self,
        color: ManimColor | None = None,
        opacity: float | None = None,
        name: str = "rgbas",
        recurse: bool = True
    ):
>>>>>>> e812b995
        if color is not None:
            rgbs = np.array([color_to_rgb(c) for c in listify(color)])
            max_len = len(rgbs)
        if opacity is not None:
            opacities = np.array(listify(opacity))
            max_len = max(max_len, len(opacities))

        for mob in self.get_family(recurse):
            if max_len > len(mob.data[name]):
                mob.data[name] = resize_array(mob.data[name], max_len)
            size = len(mob.data[name])
            if color is not None:
                mob.data[name][:, :3] = resize_array(rgbs, size)
            if opacity is not None:
                mob.data[name][:, 3] = resize_array(opacities, size)
        return self
        

    def set_color(self, color: ManimColor, opacity: float | None = None, recurse: bool = True):
        self.set_rgba_array_by_color(color, opacity, recurse=False)
        # Recurse to submobjects differently from how set_rgba_array_by_color
        # in case they implement set_color differently
        if recurse:
            for submob in self.submobjects:
                submob.set_color(color, recurse=True)
        return self

    def set_opacity(self, opacity: float, recurse: bool = True):
        self.set_rgba_array_by_color(color=None, opacity=opacity, recurse=False)
        if recurse:
            for submob in self.submobjects:
                submob.set_opacity(opacity, recurse=True)
        return self

    def get_color(self) -> str:
        return rgb_to_hex(self.data["rgbas"][0, :3])

    def get_opacity(self) -> float:
        return self.data["rgbas"][0, 3]

    def set_color_by_gradient(self, *colors: ManimColor):
        self.set_submobject_colors_by_gradient(*colors)
        return self

    def set_submobject_colors_by_gradient(self, *colors: ManimColor):
        if len(colors) == 0:
            raise Exception("Need at least one color")
        elif len(colors) == 1:
            return self.set_color(*colors)

        # mobs = self.family_members_with_points()
        mobs = self.submobjects
        new_colors = color_gradient(colors, len(mobs))

        for mob, color in zip(mobs, new_colors):
            mob.set_color(color)
        return self

    def fade(self, darkness: float = 0.5, recurse: bool = True):
        self.set_opacity(1.0 - darkness, recurse=recurse)

    def get_reflectiveness(self) -> float:
        return self.uniforms["reflectiveness"]

    def set_reflectiveness(self, reflectiveness: float, recurse: bool = True):
        for mob in self.get_family(recurse):
            mob.uniforms["reflectiveness"] = reflectiveness
        return self

    def get_shadow(self) -> float:
        return self.uniforms["shadow"]

    def set_shadow(self, shadow: float, recurse: bool = True):
        for mob in self.get_family(recurse):
            mob.uniforms["shadow"] = shadow
        return self

    def get_gloss(self) -> float:
        return self.uniforms["gloss"]

    def set_gloss(self, gloss: float, recurse: bool = True):
        for mob in self.get_family(recurse):
            mob.uniforms["gloss"] = gloss
        return self

    # Background rectangle

    def add_background_rectangle(
        self,
        color: ManimColor | None = None,
        opacity: float = 0.75,
        **kwargs
    ):
        # TODO, this does not behave well when the mobject has points,
        # since it gets displayed on top
        from manimlib.mobject.shape_matchers import BackgroundRectangle
        self.background_rectangle = BackgroundRectangle(
            self, color=color,
            fill_opacity=opacity,
            **kwargs
        )
        self.add_to_back(self.background_rectangle)
        return self

    def add_background_rectangle_to_submobjects(self, **kwargs):
        for submobject in self.submobjects:
            submobject.add_background_rectangle(**kwargs)
        return self

    def add_background_rectangle_to_family_members_with_points(self, **kwargs):
        for mob in self.family_members_with_points():
            mob.add_background_rectangle(**kwargs)
        return self

    # Getters

    def get_bounding_box_point(self, direction: np.ndarray) -> np.ndarray:
        bb = self.get_bounding_box()
        indices = (np.sign(direction) + 1).astype(int)
        return np.array([
            bb[indices[i]][i]
            for i in range(3)
        ])

    def get_edge_center(self, direction: np.ndarray) -> np.ndarray:
        return self.get_bounding_box_point(direction)

    def get_corner(self, direction: np.ndarray) -> np.ndarray:
        return self.get_bounding_box_point(direction)

    def get_center(self) -> np.ndarray:
        return self.get_bounding_box()[1]

    def get_center_of_mass(self) -> np.ndarray:
        return self.get_all_points().mean(0)

    def get_boundary_point(self, direction: np.ndarray) -> np.ndarray:
        all_points = self.get_all_points()
        boundary_directions = all_points - self.get_center()
        norms = np.linalg.norm(boundary_directions, axis=1)
        boundary_directions /= np.repeat(norms, 3).reshape((len(norms), 3))
        index = np.argmax(np.dot(boundary_directions, np.array(direction).T))
        return all_points[index]

    def get_continuous_bounding_box_point(self, direction: np.ndarray) -> np.ndarray:
        dl, center, ur = self.get_bounding_box()
        corner_vect = (ur - center)
        return center + direction / np.max(np.abs(np.true_divide(
            direction, corner_vect,
            out=np.zeros(len(direction)),
            where=((corner_vect) != 0)
        )))

    def get_top(self) -> np.ndarray:
        return self.get_edge_center(UP)

    def get_bottom(self) -> np.ndarray:
        return self.get_edge_center(DOWN)

    def get_right(self) -> np.ndarray:
        return self.get_edge_center(RIGHT)

    def get_left(self) -> np.ndarray:
        return self.get_edge_center(LEFT)

    def get_zenith(self) -> np.ndarray:
        return self.get_edge_center(OUT)

    def get_nadir(self) -> np.ndarray:
        return self.get_edge_center(IN)

    def length_over_dim(self, dim: int) -> float:
        bb = self.get_bounding_box()
        return abs((bb[2] - bb[0])[dim])

    def get_width(self) -> float:
        return self.length_over_dim(0)

    def get_height(self) -> float:
        return self.length_over_dim(1)

    def get_depth(self) -> float:
        return self.length_over_dim(2)

    def get_coord(self, dim: int, direction: np.ndarray = ORIGIN) -> float:
        """
        Meant to generalize get_x, get_y, get_z
        """
        return self.get_bounding_box_point(direction)[dim]

    def get_x(self, direction=ORIGIN) -> float:
        return self.get_coord(0, direction)

    def get_y(self, direction=ORIGIN) -> float:
        return self.get_coord(1, direction)

    def get_z(self, direction=ORIGIN) -> float:
        return self.get_coord(2, direction)

    def get_start(self) -> np.ndarray:
        self.throw_error_if_no_points()
        return self.get_points()[0].copy()

    def get_end(self) -> np.ndarray:
        self.throw_error_if_no_points()
        return self.get_points()[-1].copy()

    def get_start_and_end(self) -> tuple(np.ndarray, np.ndarray):
        self.throw_error_if_no_points()
        points = self.get_points()
        return (points[0].copy(), points[-1].copy())

    def point_from_proportion(self, alpha: float) -> np.ndarray:
        points = self.get_points()
        i, subalpha = integer_interpolate(0, len(points) - 1, alpha)
        return interpolate(points[i], points[i + 1], subalpha)

    def pfp(self, alpha):
        """Abbreviation fo point_from_proportion"""
        return self.point_from_proportion(alpha)

    def get_pieces(self, n_pieces: int) -> Group:
        template = self.copy()
        template.set_submobjects([])
        alphas = np.linspace(0, 1, n_pieces + 1)
        return Group(*[
            template.copy().pointwise_become_partial(
                self, a1, a2
            )
            for a1, a2 in zip(alphas[:-1], alphas[1:])
        ])

    def get_z_index_reference_point(self):
        # TODO, better place to define default z_index_group?
        z_index_group = getattr(self, "z_index_group", self)
        return z_index_group.get_center()

    # Match other mobject properties

    def match_color(self, mobject: Mobject):
        return self.set_color(mobject.get_color())

    def match_dim_size(self, mobject: Mobject, dim: int, **kwargs):
        return self.rescale_to_fit(
            mobject.length_over_dim(dim), dim,
            **kwargs
        )

    def match_width(self, mobject: Mobject, **kwargs):
        return self.match_dim_size(mobject, 0, **kwargs)

    def match_height(self, mobject: Mobject, **kwargs):
        return self.match_dim_size(mobject, 1, **kwargs)

    def match_depth(self, mobject: Mobject, **kwargs):
        return self.match_dim_size(mobject, 2, **kwargs)

    def match_coord(
        self,
        mobject_or_point: Mobject | np.ndarray,
        dim: int,
        direction: np.ndarray = ORIGIN
    ):
        if isinstance(mobject_or_point, Mobject):
            coord = mobject_or_point.get_coord(dim, direction)
        else:
            coord = mobject_or_point[dim]
        return self.set_coord(coord, dim=dim, direction=direction)

    def match_x(
        self,
        mobject_or_point: Mobject | np.ndarray,
        direction: np.ndarray = ORIGIN
    ):
        return self.match_coord(mobject_or_point, 0, direction)

    def match_y(
        self,
        mobject_or_point: Mobject | np.ndarray,
        direction: np.ndarray = ORIGIN
    ):
        return self.match_coord(mobject_or_point, 1, direction)

    def match_z(
        self,
        mobject_or_point: Mobject | np.ndarray,
        direction: np.ndarray = ORIGIN
    ):
        return self.match_coord(mobject_or_point, 2, direction)

    def align_to(
        self,
        mobject_or_point: Mobject | np.ndarray,
        direction: np.ndarray = ORIGIN
    ):
        """
        Examples:
        mob1.align_to(mob2, UP) moves mob1 vertically so that its
        top edge lines ups with mob2's top edge.

        mob1.align_to(mob2, alignment_vect = RIGHT) moves mob1
        horizontally so that it's center is directly above/below
        the center of mob2
        """
        if isinstance(mobject_or_point, Mobject):
            point = mobject_or_point.get_bounding_box_point(direction)
        else:
            point = mobject_or_point

        for dim in range(self.dim):
            if direction[dim] != 0:
                self.set_coord(point[dim], dim, direction)
        return self

    def get_group_class(self):
        return Group

    # Alignment

    def align_data_and_family(self, mobject: Mobject) -> None:
        self.align_family(mobject)
        self.align_data(mobject)

    def align_data(self, mobject: Mobject) -> None:
        # In case any data arrays get resized when aligned to shader data
        self.refresh_shader_data()
        for mob1, mob2 in zip(self.get_family(), mobject.get_family()):
            # Separate out how points are treated so that subclasses
            # can handle that case differently if they choose
            mob1.align_points(mob2)
            for key in mob1.data.keys() & mob2.data.keys():
                if key == "points":
                    continue
                arr1 = mob1.data[key]
                arr2 = mob2.data[key]
                if len(arr2) > len(arr1):
                    mob1.data[key] = resize_preserving_order(arr1, len(arr2))
                elif len(arr1) > len(arr2):
                    mob2.data[key] = resize_preserving_order(arr2, len(arr1))

    def align_points(self, mobject: Mobject):
        max_len = max(self.get_num_points(), mobject.get_num_points())
        for mob in (self, mobject):
            mob.resize_points(max_len, resize_func=resize_preserving_order)
        return self

    def align_family(self, mobject: Mobject):
        mob1 = self
        mob2 = mobject
        n1 = len(mob1)
        n2 = len(mob2)
        if n1 != n2:
            mob1.add_n_more_submobjects(max(0, n2 - n1))
            mob2.add_n_more_submobjects(max(0, n1 - n2))
        # Recurse
        for sm1, sm2 in zip(mob1.submobjects, mob2.submobjects):
            sm1.align_family(sm2)
        return self

    def push_self_into_submobjects(self):
        copy = self.deepcopy()
        copy.set_submobjects([])
        self.resize_points(0)
        self.add(copy)
        return self

    def add_n_more_submobjects(self, n: int):
        if n == 0:
            return self

        curr = len(self.submobjects)
        if curr == 0:
            # If empty, simply add n point mobjects
            null_mob = self.copy()
            null_mob.set_points([self.get_center()])
            self.set_submobjects([
                null_mob.copy()
                for k in range(n)
            ])
            return self
        target = curr + n
        repeat_indices = (np.arange(target) * curr) // target
        split_factors = [
            (repeat_indices == i).sum()
            for i in range(curr)
        ]
        new_submobs = []
        for submob, sf in zip(self.submobjects, split_factors):
            new_submobs.append(submob)
            for k in range(1, sf):
                new_submob = submob.copy()
                # If the submobject is at all transparent, then
                # make the copy completely transparent
                if submob.get_opacity() < 1:
                    new_submob.set_opacity(0)
                new_submobs.append(new_submob)
        self.set_submobjects(new_submobs)
        return self

    # Interpolate

    def interpolate(
        self,
        mobject1: Mobject,
        mobject2: Mobject,
        alpha: float,
        path_func: Callable[[np.ndarray, np.ndarray, float], np.ndarray] = straight_path
    ):
        for key in self.data:
            if key in self.locked_data_keys:
                continue
            if len(self.data[key]) == 0:
                continue
            if key not in mobject1.data or key not in mobject2.data:
                continue

            if key in ("points", "bounding_box"):
                func = path_func
            else:
                func = interpolate

            self.data[key][:] = func(
                mobject1.data[key],
                mobject2.data[key],
                alpha
            )
        for key in self.uniforms:
            self.uniforms[key] = interpolate(
                mobject1.uniforms[key],
                mobject2.uniforms[key],
                alpha
            )
        return self

    def pointwise_become_partial(self, mobject, a, b):
        """
        Set points in such a way as to become only
        part of mobject.
        Inputs 0 <= a < b <= 1 determine what portion
        of mobject to become.
        """
        pass  # To implement in subclass

    def become(self, mobject: Mobject):
        """
        Edit all data and submobjects to be idential
        to another mobject
        """
        self.align_family(mobject)
        for sm1, sm2 in zip(self.get_family(), mobject.get_family()):
            sm1.set_data(sm2.data)
            sm1.set_uniforms(sm2.uniforms)
        self.refresh_bounding_box(recurse_down=True)
        return self

    # Locking data

    def lock_data(self, keys: Iterable[str]):
        """
        To speed up some animations, particularly transformations,
        it can be handy to acknowledge which pieces of data
        won't change during the animation so that calls to
        interpolate can skip this, and so that it's not
        read into the shader_wrapper objects needlessly
        """
        if self.has_updaters:
            return
        # Be sure shader data has most up to date information
        self.refresh_shader_data()
        self.locked_data_keys = set(keys)

    def lock_matching_data(self, mobject1: Mobject, mobject2: Mobject):
        for sm, sm1, sm2 in zip(self.get_family(), mobject1.get_family(), mobject2.get_family()):
            keys = sm.data.keys() & sm1.data.keys() & sm2.data.keys()
            sm.lock_data(list(filter(
                lambda key: np.all(sm1.data[key] == sm2.data[key]),
                keys,
            )))
        return self

    def unlock_data(self):
        for mob in self.get_family():
            mob.locked_data_keys = set()

    # Operations touching shader uniforms

    def affects_shader_info_id(func):
        @wraps(func)
        def wrapper(self):
            for mob in self.get_family():
                func(mob)
                mob.refresh_shader_wrapper_id()
            return self
        return wrapper

    @affects_shader_info_id
    def fix_in_frame(self):
        self.uniforms["is_fixed_in_frame"] = 1.0
        self.is_fixed_in_frame = True
        return self

    @affects_shader_info_id
    def unfix_from_frame(self):
        self.uniforms["is_fixed_in_frame"] = 0.0
        self.is_fixed_in_frame = False
        return self

    @affects_shader_info_id
    def apply_depth_test(self):
        self.depth_test = True
        return self

    @affects_shader_info_id
    def deactivate_depth_test(self):
        self.depth_test = False
        return self

    # Shader code manipulation

    def replace_shader_code(self, old: str, new: str):
        # TODO, will this work with VMobject structure, given
        # that it does not simpler return shader_wrappers of
        # family?
        for wrapper in self.get_shader_wrapper_list():
            wrapper.replace_code(old, new)
        return self

    def set_color_by_code(self, glsl_code: str):
        """
        Takes a snippet of code and inserts it into a
        context which has the following variables:
        vec4 color, vec3 point, vec3 unit_normal.
        The code should change the color variable
        """
        self.replace_shader_code(
            "///// INSERT COLOR FUNCTION HERE /////",
            glsl_code
        )
        return self

    def set_color_by_xyz_func(
        self,
        glsl_snippet: str,
        min_value: float = -5.0,
        max_value: float = 5.0,
        colormap: str = "viridis"
    ):
        """
        Pass in a glsl expression in terms of x, y and z which returns
        a float.
        """
        # TODO, add a version of this which changes the point data instead
        # of the shader code
        for char in "xyz":
            glsl_snippet = glsl_snippet.replace(char, "point." + char)
        rgb_list = get_colormap_list(colormap)
        self.set_color_by_code(
            "color.rgb = float_to_color({}, {}, {}, {});".format(
                glsl_snippet,
                float(min_value),
                float(max_value),
                get_colormap_code(rgb_list)
            )
        )
        return self

    # For shader data

    def init_shader_data(self):
        # TODO, only call this when needed?
        self.shader_data = np.zeros(len(self.get_points()), dtype=self.shader_dtype)
        self.shader_indices = None
        self.shader_wrapper = ShaderWrapper(
            vert_data=self.shader_data,
            shader_folder=self.shader_folder,
            texture_paths=self.texture_paths,
            depth_test=self.depth_test,
            render_primitive=self.render_primitive,
        )

    def refresh_shader_wrapper_id(self):
        self.shader_wrapper.refresh_id()
        return self

    def get_shader_wrapper(self):
        self.shader_wrapper.vert_data = self.get_shader_data()
        self.shader_wrapper.vert_indices = self.get_shader_vert_indices()
        self.shader_wrapper.uniforms = self.get_shader_uniforms()
        self.shader_wrapper.depth_test = self.depth_test
        return self.shader_wrapper

    def get_shader_wrapper_list(self) -> list[ShaderWrapper]:
        shader_wrappers = it.chain(
            [self.get_shader_wrapper()],
            *[sm.get_shader_wrapper_list() for sm in self.submobjects]
        )
        batches = batch_by_property(shader_wrappers, lambda sw: sw.get_id())

        result = []
        for wrapper_group, sid in batches:
            shader_wrapper = wrapper_group[0]
            if not shader_wrapper.is_valid():
                continue
            shader_wrapper.combine_with(*wrapper_group[1:])
            if len(shader_wrapper.vert_data) > 0:
                result.append(shader_wrapper)
        return result

    def check_data_alignment(self, array: Iterable, data_key: str):
        # Makes sure that self.data[key] can be broadcast into
        # the given array, meaning its length has to be either 1
        # or the length of the array
        d_len = len(self.data[data_key])
        if d_len != 1 and d_len != len(array):
            self.data[data_key] = resize_with_interpolation(
                self.data[data_key], len(array)
            )
        return self

    def get_resized_shader_data_array(self, length: int) -> np.ndarray:
        # If possible, try to populate an existing array, rather
        # than recreating it each frame
        if len(self.shader_data) != length:
            self.shader_data = resize_array(self.shader_data, length)
        return self.shader_data

    def read_data_to_shader(
        self,
        shader_data: np.ndarray,
        shader_data_key: str,
        data_key: str
    ):
        if data_key in self.locked_data_keys:
            return
        self.check_data_alignment(shader_data, data_key)
        shader_data[shader_data_key] = self.data[data_key]

    def get_shader_data(self):
        shader_data = self.get_resized_shader_data_array(self.get_num_points())
        self.read_data_to_shader(shader_data, "point", "points")
        return shader_data

    def refresh_shader_data(self):
        self.get_shader_data()

    def get_shader_uniforms(self):
        return self.uniforms

    def get_shader_vert_indices(self):
        return self.shader_indices

    # Event Handlers
    """
        Event handling follows the Event Bubbling model of DOM in javascript.
        Return false to stop the event bubbling.
        To learn more visit https://www.quirksmode.org/js/events_order.html

        Event Callback Argument is a callable function taking two arguments:
            1. Mobject
            2. EventData
    """

    def init_event_listners(self):
        self.event_listners: list[EventListner] = []

    def add_event_listner(
        self,
        event_type: EventType,
        event_callback: Callable[[Mobject, dict[str]]]
    ):
        event_listner = EventListner(self, event_type, event_callback)
        self.event_listners.append(event_listner)
        EVENT_DISPATCHER.add_listner(event_listner)
        return self

    def remove_event_listner(
        self,
        event_type: EventType,
        event_callback: Callable[[Mobject, dict[str]]]
    ):
        event_listner = EventListner(self, event_type, event_callback)
        while event_listner in self.event_listners:
            self.event_listners.remove(event_listner)
        EVENT_DISPATCHER.remove_listner(event_listner)
        return self

    def clear_event_listners(self, recurse: bool = True):
        self.event_listners = []
        if recurse:
            for submob in self.submobjects:
                submob.clear_event_listners(recurse=recurse)
        return self

    def get_event_listners(self):
        return self.event_listners

    def get_family_event_listners(self):
        return list(it.chain(*[sm.get_event_listners() for sm in self.get_family()]))

    def get_has_event_listner(self):
        return any(
            mob.get_event_listners()
            for mob in self.get_family()
        )

    def add_mouse_motion_listner(self, callback):
        self.add_event_listner(EventType.MouseMotionEvent, callback)

    def remove_mouse_motion_listner(self, callback):
        self.remove_event_listner(EventType.MouseMotionEvent, callback)

    def add_mouse_press_listner(self, callback):
        self.add_event_listner(EventType.MousePressEvent, callback)

    def remove_mouse_press_listner(self, callback):
        self.remove_event_listner(EventType.MousePressEvent, callback)

    def add_mouse_release_listner(self, callback):
        self.add_event_listner(EventType.MouseReleaseEvent, callback)

    def remove_mouse_release_listner(self, callback):
        self.remove_event_listner(EventType.MouseReleaseEvent, callback)

    def add_mouse_drag_listner(self, callback):
        self.add_event_listner(EventType.MouseDragEvent, callback)

    def remove_mouse_drag_listner(self, callback):
        self.remove_event_listner(EventType.MouseDragEvent, callback)

    def add_mouse_scroll_listner(self, callback):
        self.add_event_listner(EventType.MouseScrollEvent, callback)

    def remove_mouse_scroll_listner(self, callback):
        self.remove_event_listner(EventType.MouseScrollEvent, callback)

    def add_key_press_listner(self, callback):
        self.add_event_listner(EventType.KeyPressEvent, callback)

    def remove_key_press_listner(self, callback):
        self.remove_event_listner(EventType.KeyPressEvent, callback)

    def add_key_release_listner(self, callback):
        self.add_event_listner(EventType.KeyReleaseEvent, callback)

    def remove_key_release_listner(self, callback):
        self.remove_event_listner(EventType.KeyReleaseEvent, callback)

    # Errors

    def throw_error_if_no_points(self):
        if not self.has_points():
            message = "Cannot call Mobject.{} " +\
                      "for a Mobject with no points"
            caller_name = sys._getframe(1).f_code.co_name
            raise Exception(message.format(caller_name))


class Group(Mobject):
    def __init__(self, *mobjects: Mobject, **kwargs):
        if not all([isinstance(m, Mobject) for m in mobjects]):
            raise Exception("All submobjects must be of type Mobject")
        Mobject.__init__(self, **kwargs)
        self.add(*mobjects)

    def __add__(self, other: Mobject | Group):
        assert(isinstance(other, Mobject))
        return self.add(other)


class Point(Mobject):
    CONFIG = {
        "artificial_width": 1e-6,
        "artificial_height": 1e-6,
    }

    def __init__(self, location: npt.ArrayLike = ORIGIN, **kwargs):
        Mobject.__init__(self, **kwargs)
        self.set_location(location)

    def get_width(self) -> float:
        return self.artificial_width

    def get_height(self) -> float:
        return self.artificial_height

    def get_location(self) -> np.ndarray:
        return self.get_points()[0].copy()

    def get_bounding_box_point(self, *args, **kwargs) -> np.ndarray:
        return self.get_location()

    def set_location(self, new_loc: npt.ArrayLike):
        self.set_points(np.array(new_loc, ndmin=2, dtype=float))


class _AnimationBuilder:
    def __init__(self, mobject: Mobject):
        self.mobject = mobject
        self.overridden_animation = None
        self.mobject.generate_target()
        self.is_chaining = False
        self.methods = []

    def __getattr__(self, method_name: str):
        method = getattr(self.mobject.target, method_name)
        self.methods.append(method)
        has_overridden_animation = hasattr(method, "_override_animate")

        if (self.is_chaining and has_overridden_animation) or self.overridden_animation:
            raise NotImplementedError(
                "Method chaining is currently not supported for "
                "overridden animations"
            )

        def update_target(*method_args, **method_kwargs):
            if has_overridden_animation:
                self.overridden_animation = method._override_animate(
                    self.mobject, *method_args, **method_kwargs
                )
            else:
                method(*method_args, **method_kwargs)
            return self

        self.is_chaining = True
        return update_target

    def build(self):
        from manimlib.animation.transform import _MethodAnimation

        if self.overridden_animation:
            return self.overridden_animation

        return _MethodAnimation(self.mobject, self.methods)


def override_animate(method):
    def decorator(animation_method):
        method._override_animate = animation_method
        return animation_method

    return decorator<|MERGE_RESOLUTION|>--- conflicted
+++ resolved
@@ -383,7 +383,7 @@
         h_buff: float | None = None,
         v_buff: float | None = None,
         buff_ratio: float | None = None,
-        h_buff_ratio: float =0.5,
+        h_buff_ratio: float = 0.5,
         v_buff_ratio: float = 0.5,
         aligned_edge: np.ndarray = ORIGIN,
         fill_rows_first: bool = True
@@ -1036,10 +1036,6 @@
             mob.set_rgba_array(rgba_array)
         return self
 
-<<<<<<< HEAD
-    def set_rgba_array_by_color(self, color=None, opacity=None, name="rgbas", recurse=True):
-        max_len = 0
-=======
     def set_rgba_array_by_color(
         self,
         color: ManimColor | None = None,
@@ -1047,7 +1043,7 @@
         name: str = "rgbas",
         recurse: bool = True
     ):
->>>>>>> e812b995
+        max_len = 0
         if color is not None:
             rgbs = np.array([color_to_rgb(c) for c in listify(color)])
             max_len = len(rgbs)
@@ -1064,7 +1060,6 @@
             if opacity is not None:
                 mob.data[name][:, 3] = resize_array(opacities, size)
         return self
-        
 
     def set_color(self, color: ManimColor, opacity: float | None = None, recurse: bool = True):
         self.set_rgba_array_by_color(color, opacity, recurse=False)
